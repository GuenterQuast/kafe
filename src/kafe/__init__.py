"""
A Python package for fitting and plotting for use in physics lab courses.

This Python package allows fitting of user-defined functions to data. A dataset
is represented by a `Dataset` object which stores measurement data as `NumPy`
arrays. The uncertainties of the data are also stored in the `Dataset` as an
`error matrix`, allowing for both correlated and uncorrelated errors to be
accurately represented.

The constructor of a `Dataset` object accepts several keyword arguments and can
be used to construct a `Dataset` out of data which has been loaded into
`Python` as `NumPy` arrays. Alternatively, a plain-text representation of a
`Dataset` can be read from a file.

Also provided are helper functions which construct a `Dataset` object from a
file containing column data (one measurement per row, column order can be
specified).

.. moduleauthor:: Daniel Savoiu <danielsavoiu@gmail.com>

"""

# Import main kafe components
from kafe.dataset import Dataset, build_dataset
from kafe.fit import Fit, chi2
from kafe.plot import Plot, PlotStyle
from kafe.file_tools import parse_column_data,  parse_matrix_file
from kafe.numeric_tools import cov_to_cor, cor_to_cov
<<<<<<< HEAD
=======
from function_tools import FitFunction
>>>>>>> d704920d

from kafe._version_info import major, minor, revision

_version_info = (major, minor, revision)
_version_suffix = ""  # for suffixes such as 'rc' or 'beta' or 'alpha'

__version__ = "%d.%d.%d" % _version_info
__version__ += _version_suffix<|MERGE_RESOLUTION|>--- conflicted
+++ resolved
@@ -26,10 +26,7 @@
 from kafe.plot import Plot, PlotStyle
 from kafe.file_tools import parse_column_data,  parse_matrix_file
 from kafe.numeric_tools import cov_to_cor, cor_to_cov
-<<<<<<< HEAD
-=======
 from function_tools import FitFunction
->>>>>>> d704920d
 
 from kafe._version_info import major, minor, revision
 
