'''
.. module:: dataset
   :platform: Unix
   :synopsis: This submodule defines a `Dataset` object, a container class for
        storing measurement data and error data.

.. moduleauthor:: Daniel Savoiu <danielsavoiu@gmail.com>
'''

from string import join, split

<<<<<<< HEAD
from numeric_tools import *  # automatically includes numpy as np
=======
import numpy as np

from numeric_tools import cov_to_cor, cor_to_cov, extract_statistical_errors, \
    zero_pad_lower_triangle, make_symmetric_lower
>>>>>>> d704920d

DEBUG_MODE = 1
NUMBER_OF_AXES = 2


def debug_print(message):
    if DEBUG_MODE:
        print message


def build_dataset(xdata, ydata, **kwargs):
    '''
    This helper function creates a `Dataset` from a series of keyword
    arguments.

    Valid keyword arguments are:

    **xdata** and **ydata** : list/tuple/`np.array` of floats
        These keyword arguments are mandatory and should be iterables
        containing the measurement data.

    *error specification keywords* : iterable or numeric (see below)
        A valid keyword is composed of an axis (*x* or *y*), an error
        relativity specification (*abs* or *rel*) and error correlation type
        (*stat* or *syst*). The errors are then set as follows:

            1. For statistical errors:
                - if keyword argument is iterable, the error list is set to
                that
                - if keyword argument is a number, an error list with identical
                entries is generated
            2. For systematic errors:
                - keyword argument *must* be a single number. The global
                correlated error for the axis is then set to that.

        So, for example:

        >>> myDataset = build_dataset(..., yabsstat=0.3, yrelsyst=0.1)

        creates a dataset where the statistical error of each `y` coordinate is
        set to 0.3 and the overall systematic error of `y` is set to 0.1.

    '''

    # cast data to array
    data = (np.asarray(xdata), np.asarray(ydata))
    size = len(xdata)

    # check that x and y data have the same length
    if size != len(ydata):
        raise Exception(
            "xdata and ydata must have matching lengths (%d != %d)"
            % (size, len(ydata))
        )

    # initialize cov_mats with zero matrices
    cov_mats = [
        np.asmatrix(np.zeros((size, size))),
        np.asmatrix(np.zeros((size, size)))
    ]

    kwargs_to_transmit = {}

    for key, val in kwargs.iteritems():   # go through the keyword arguments

        if key in ('title'):
            kwargs_to_transmit.update({key: val})
            continue
        else:
            err_spec = key
            err_val = val

        # check that the error specification has required length
        if len(err_spec) != 8:
            raise SyntaxError(
                "Cannot interpret error specification `%s'."
                % (err_spec,)
            )

        # interpret the error specification
        axis = err_spec[0]  # extract the axis from the error specification
        relativity = err_spec[1:4]  # extract the relativity from the err spec.
        correlation = err_spec[4:]  # extract the correl. from the error spec.

        # check error specification for integrity
        if axis not in ('x', 'y'):
            raise SyntaxError("Unknown axis `%s'." % (axis, ))
        if relativity not in ('abs', 'rel'):
            raise SyntaxError(
                "Unknown relativity specification `%s'. \
                Expected `abs' or `rel'."
                % (relativity, )
            )
        if correlation not in ('stat', 'syst'):
            raise SyntaxError(
                "Unknown correlation specification `%s'. \
                Expected `stat' or `syst'."
                % (correlation, )
            )

        # get axis is from axis name
        axis = ('x', 'y').index(axis)

        # make sure errors are floats. Cast to float if necessary...
        if isinstance(err_val, np.ndarray) or isinstance(err_val, int):
            # cast err_val to a float
            err_val = 1.0 * err_val

        if correlation == 'syst':
            # systematic errors should be floats
            if not isinstance(err_val, float):
                # if not, raise error
                raise SyntaxError(
                    "Error setting systematic error `%s', \
                    expected number." % (err_spec,)
                )

            # otherwise, calculate covariance matrix
            if relativity == 'rel':
                err_val *= data[axis]  # relative errors need to be weighted
                                       # with the actual data

                # systematic error matrix given by outer product of err_var
                # vector with itself
                cov_mats[axis] += np.asmatrix(np.outer(err_val, err_val))
            else:
                # systematic error matrix is proportional to np.ones
                cov_mats[axis] += np.asmatrix(
                    np.ones((size, size)) * err_val**2
                )

        elif correlation == 'stat':
            # statistical errors should be error lists
            if isinstance(err_val, float):  # if a float value is given
                # turn float value into array of identical values
                err_val = np.ones(size) * err_val

            # check if err_val is iterable
            try:
                iter(err_val)
            except:
                raise SyntaxError(
                    "Error setting statistical error `%s', \
                    expected number or NumPy array."
                    % (err_spec,)
                )
            else:
                err_val = np.asarray(err_val)   # cast to numpy array

            if relativity == 'rel':
                err_val *= data[axis]  # relative errors need to be weighted
                                       # with the actual data

            cov_mats[axis] += np.asmatrix(np.diag(err_val)**2)

    return Dataset(data=data, cov_mats=cov_mats, **kwargs_to_transmit)


class Dataset(object):
    '''
    The `Dataset` object is a data structure for storing measurement and error
    data. In this implementation, the `Dataset` has the compulsory field
    `data`, which is used for storing the measurement data, and another field
    `cov_mats`, used for storing the covariance matrix for each axis.

    There are several ways a `Dataset` can be constructed. The most
    straightforward way is to specify an input file containing a plain-text
    representation of the dataset:

    >>> my_dataset = Dataset(input_file='/path/to/file')

    or

    >>> my_dataset = Dataset(input_file=my_file_object)

    If an `input_file` keyword is provided, all other input is ignored. The
    `Dataset` plain-text representation format is as follows::

        # x data
        x_1  sigma_x_1
        x_2  sigma_x_2  cor_x_12
        ...  ...        ...       ...
        x_N  sigma_x_N  cor_x_1N  ...  cor_x_NN

        # y data
        y_1  sigma_y_1
        y_2  sigma_y_2  cor_y_12
        ...  ...        ...       ...
        y_N  sigma_y_N  cor_y_1N  ...  cor_y_NN

    Here, the `sigma_...` represents the statistical error of the data point
    and `cor_..._ij` is the correlation coefficient between the *i*-th and
    *j*-th data point.

    Alternatively, field data can be set by passing iterables as keyword
    arguments. Available keywords for this purpose are:

    **data** : tuple/list of tuples/lists/arrays of floats

        a tuple/list of measurement data. Each element of the tuple/list must
        be iterable and be of the same length. The first element of the
        **data** tuple/list is assumed to be the `x` data, and the second to be
        the `y` data:

        >>> my_dataset = Dataset(data=([0., 1., 2.], [1.23, 3.45, 5.62]))

        Alternatively, x-y value pairs can also be passed as **data**. The
        following is equivalent to the above:

        >>> my_dataset = Dataset(data=([0.0, 1.23], [1.0, 3.45], [2.0, 5.62]))

        In case the `Dataset` contains two data points, the ordering is
        ambiguous. In this case, the first ordering (`x` data first, then `y`
        data) is assumed.

    *cov_mats* : tuple/list of `numpy.matrix` (optional)

        a tuple/list of two-dimensional iterables containing the covariance
        matrices for `x` and `y`, in that order. Covariance matrices can be any
        sort of two-dimensional NxN iterables, assuming N is the number of data
        points.

        >>> my_dataset = Dataset(data=([0., 1., 2.], [1.23, 3.45, 5.62]), \
            cov_mats=(my_cov_mat_x, my_cov_mat_y))

        This keyword argument can be omitted, in which case covariance matrices
        of zero are assumed. To specify a covariance matrix for a single axis,
        replace the other with ``None``.

        >>> my_dataset = Dataset(data=([0., 1., 2.], [1.23, 3.45, 5.62]), \
            cov_mats=(None, my_cov_mat_y))

    *title* : string (optional)

        the name of the `Dataset`. If omitted, the `Dataset` will be given the
        generic name 'Untitled Dataset'.

    '''

    def __init__(self, **kwargs):
        '''Construct the Dataset'''

        # Definitions
        ##############

        self.n_axes = 2
        """dimensionality of the `Dataset`. Currently, only 2D `Datasets` are
        supported"""
        self.n_datapoints = 0   #: number of data points in the `Dataset`
        self.data = [None, None]
        #: list containing measurement data (axis-ordering)
        self.cov_mats = [None, None]      #: list of covariance matrices

        # Metadata
        self.axis_labels = ['x', 'y']       #: axis labels
        self.axis_units = ['', '']          #: units to assume for axis

        #: dictionary to get axis id from an alias
        self.__axis_alias = {0: 0, 1: 1, 'x': 0, 'y': 1, '0': 0, '1': 1}

        # Some boolean fields for simple yes/no queries
        self.__query_cov_mats_regular = [False, False]
        """a list of booleans indicating whether covariance matrices are
            regular (``True``) or singular (``False``)"""
        self.__query_has_errors = [False, False]
        """a list of booleans indicating whether statistical errors are
            provided for an axis"""
        self.__query_has_correlations = [False, False]
        """a list of booleans indicating whether error correlations are
            provided for an axis"""

        # Process keyword arguments
        #############################

        # name the Dataset
        self.data_label = kwargs.get('title', "Untitled Dataset")

        # check for an input file
        if 'input_file' in kwargs:
            self.read_from_file(kwargs['input_file'])
            return   # exit constructor after loading input file

        # Load data
        ############

        # preliminary checks
        if not 'data' in kwargs:
            raise Exception("No data provided for Dataset.")
        else:
            if len(kwargs['data']) != NUMBER_OF_AXES:
                # in case of xy value pairs, transpose
                data = np.asarray(kwargs['data']).T.tolist()
                if len(data) != NUMBER_OF_AXES:
                    raise Exception(
                        "Unsupported number of axes: %d"
                        % (len(kwargs['data']),)
                    )
                else:
                    # set the transposed data as the read data
                    kwargs['data'] = data

        for axis in xrange(self.n_axes):  # go through the axes
            self.set_data(axis, kwargs['data'][axis])  # load data for axis
            if 'cov_mats' in kwargs:
                # load cov mat for axis
                self.set_cov_mat(axis, kwargs['cov_mats'][axis])
            else:
                # don't load cov mat for axis
                self.set_cov_mat(axis, None)

    # Set methods
    ##############

    def set_data(self, axis, data):
        '''
        Set the measurement data for an axis.

        **axis** : ``'x'`` or ``'y'``
            Axis for which to set the measurement data.

        **data** : iterable
            Measurement data for axis.
        '''

        # get axis id from an alias
        axis = self.get_axis(axis)

        try:
            # check if the object is iterable (list or array)
            # by trying to get its iterator.
            iter(data)
        except TypeError:
            # if this fails, then this object is not iterable
            raise TypeError(
                "Error loading data for axis `%s`. \
                Expected iterable, got %s."
                % (axis, type(data))
            )
        else:
            # if that succeeds, then this object is iterable:
            # cast the iterable to a numpy array and store data
            self.data[axis] = np.asarray(data)
            if axis == 0:
                self.n_datapoints = len(self.data[0])  # set the dataset's size

    def set_cov_mat(self, axis, mat):
        '''
        Set the error matrix for an axis.

        **axis** : ``'x'`` or ``'y'``
            Axis for which to load the error matrix.

        **mat** : `numpy.matrix` or ``None``
            Error matrix for the axis. Passing ``None`` unsets the error
            matrix.
        '''

        # get axis id from an alias
        axis = self.get_axis(axis)

        if mat is not None:
            try:
                mat = np.asmatrix(mat)  # try to cast argument to a matrix
            except:
                raise TypeError(
                    "Cast to matrix failed. \
                    Object was of type `%s'"
                    % (type(mat),)
                )

        # check if the covariance matrix is singular
        # and set/unset a flag accordingly
        try:
            mat.I  # try to invert it
        except:
            # if that fails, mat is singular
            self.__query_cov_mats_regular[axis] = True
        else:
            # else, mat is regular
            self.__query_cov_mats_regular[axis] = False

        # check if the matrix is zero or None and set/unset a flag accordingly
        if mat is None or (mat == 0).all():
            self.__query_has_errors[axis] = False
            self.__query_has_correlations[axis] = False
        # check if matrix is diagonal
        elif (np.diag(np.diag(mat)) == mat).all():
            self.__query_has_errors[axis] = True
            self.__query_has_correlations[axis] = False
        else:
            self.__query_has_errors[axis] = True
            self.__query_has_correlations[axis] = True

        # set the matrix
        if mat is None:
            self.cov_mats[axis] = np.asmatrix(
                np.zeros((self.get_size(), self.get_size()))
            )
        else:
            self.cov_mats[axis] = mat

    # Get methods
    ##############

    def get_axis(self, axis_alias):
        '''
        Get axis id from an alias.

        **axis_alias** : string or int
            Alias of the axis whose id should be returned. This is for example
            either ``'0'`` or ``'x'`` for the `x`-axis (id 0).
        '''

        try:
            axis = self.__axis_alias[axis_alias]
        except:
            raise SyntaxError("Unknown axis %s." % (axis_alias, ))

        return axis

    def get_size(self):
        '''
        Get the size of the `Dataset`. This is equivalent to the length of the
        `x`-axis data.
        '''

        if self.data[0] is None:
            return 0
        else:
            return len(self.data[0])

    def get_data_span(self, axis, include_error_bars=False):
        '''
        Get the data span for an axis. The data span is a tuple (`min`, `max`)
        containing the smallest and highest coordinates for an axis.

        **axis** : ``'x'`` or ``'y'``
            Axis for which to get the data span.

        *include_error_bars* : boolean (optional)
            ``True`` if the returned span should be enlarged to
            contain the error bars of the smallest and largest datapoints
            (default: ``False``)
        '''

        # get axis id from an alias
        axis = self.get_axis(axis)

        max_error_bar_size = 0.
        min_error_bar_size = 0.

        # get the index of the min and max datapoints
        max_idx = tuple(self.get_data(axis)).index(max(self.get_data(axis)))
        min_idx = tuple(self.get_data(axis)).index(min(self.get_data(axis)))

        if include_error_bars:
            # get the error of the min and max datapoints
            max_error_bar_size = np.sqrt(
                self.get_cov_mat(axis)[max_idx, max_idx]
            )
            min_error_bar_size = np.sqrt(
                self.get_cov_mat(axis)[min_idx, min_idx]
            )

        return [
            self.get_data(axis)[min_idx] - min_error_bar_size,
            self.get_data(axis)[max_idx] + max_error_bar_size
        ]

    def get_data(self, axis):
        '''
        Get the measurement data for an axis.

        **axis** : string
            Axis for which to get the measurement data. Can be ``'x'`` or
            ``'y'``.
        '''

        # get axis id from an alias
        axis = self.get_axis(axis)

        return self.data[axis]

    def get_cov_mat(self, axis, fallback_on_singular=None):
        '''
        Get the error matrix for an axis.

        **axis** :  ``'x'`` or ``'y'``
            Axis for which to load the error matrix.

        *fallback_on_singular* : `numpy.matrix` or string (optional)
            What to return if the matrix is singular. If this is ``None``
            (default), the matrix is returned anyway. If this is a
            `numpy.matrix` object or similar, that is returned istead.
            Alternatively, the shortcuts ``'identity'`` or ``1`` and ``'zero'``
            or ``0`` can be used to return the identity and zero matrix
            respectively.
        '''

        # get axis id from an alias
        axis = self.get_axis(axis)
        if fallback_on_singular is None:
            return self.cov_mats[axis]
        else:
            # if matrix is singular
            if not self.__query_cov_mats_regular[axis]:
                try:  # try to cast to matrix
                    fallback_matrix = np.asmatrix(fallback_on_singular)
                except:
                    if (
                        fallback_on_singular == 'identity' or
                        fallback_on_singular == 1
                    ):
                        fallback_matrix = np.eye(self.get_size())
                    elif (
                        fallback_on_singular == 'zero' or
                        fallback_on_singular == 0
                    ):
                        fallback_matrix = np.zeros(
                            (self.get_size(), self.get_size())
                        )
                    elif fallback_on_singular == 'report':
                        print "Warning: Covariance matrix for axis %s is \
                            singular!" % (axis,)
                        # if not, return the (regular) matrix itself
                        return self.cov_mats[axis]
                    else:
                        raise SyntaxError(
                            "Cannot interpret fallback \
                            matrix specification `%s`"
                            % (fallback_matrix,)
                        )

                return fallback_matrix  # return the fallback matrix
            else:
                # if not, return the (regular) matrix itself
                return self.cov_mats[axis]

    # Other methods
    ################

    def cov_mat_is_regular(self, axis):
        '''
        Returns `True` if the covariance matrix for an axis is regular and
        ``False`` if it is singular.

        **axis** : ``'x'`` or ``'y'``
            Axis for which to check for regularity of the covariance matrix.

        '''

        # get axis id from alias
        axis = self.get_axis(axis)

        return self.__query_cov_mats_regular[axis]

    def has_correlations(self, axis):
        '''
        Returns `True` if the specified axis has correlation data, ``False`` if
        not.

        **axis** :  ``'x'`` or ``'y'``
            Axis for which to check for correlations.
        '''

        # get axis id from alias
        axis = self.get_axis(axis)
        return self.__query_has_correlations[axis]

    def has_errors(self, axis):
        '''
        Returns `True` if the specified axis has statistical error data.

        **axis** :  ``'x'`` or ``'y'``
            Axis for which to check for error data.

        '''

        # get axis id from alias
        axis = self.get_axis(axis)
        return self.__query_has_errors[axis]

    def get_formatted(self, format_string=".06e", delimiter='\t'):
        '''
        Returns the dataset in a plain-text format which is human-readable and
        can later be used as an input file for the creation of a new `Dataset`.

        .. _get_formatted:

        The format is as follows::

            # x data
            x_1  sigma_x_1
            x_2  sigma_x_2  cor_x_12
            ...  ...        ...       ...
            x_N  sigma_x_N  cor_x_1N  ...  cor_x_NN

            # y data
            y_1  sigma_y_1
            y_2  sigma_y_2  cor_y_12
            ...  ...        ...       ...
            y_N  sigma_y_N  cor_y_1N  ...  cor_y_NN

        Here, the ``x_i`` and ``y_i`` represent the measurement data, the
        ``sigma_?_i`` are the statistical uncertainties of each data point, and
        the ``cor_?_ij`` are the correlation coefficients between the *i*-th
        and *j*-th data point.

        If the ``x`` or ``y`` errors are not correlated, then the entire
        correlation coefficient matrix can be omitted. If there are no
        statistical uncertainties for an axis, the second column can also be
        omitted. A blank line is required at the end of each data block!

        *format_string* : string (optional)
            A format string with which each entry will be rendered. Default is
            ``'.06e'``, which means the numbers are represented in scientific
            notation with six significant digits.

        *delimiter* : string (optional)
            A delimiter used to separate columns in the output.

        '''

        output_list = []

        # go through the axes
        for axis in xrange(self.n_axes):
            # define a helper list which we will fill out
            helper_list = []
            # get the statistical errors of the data
            stat_errs = extract_statistical_errors(self.get_cov_mat(axis))
            data = self.get_data(axis)
            cor_mat = cov_to_cor(self.get_cov_mat(axis))

            # add section title as a comment
            helper_list.append([
                '# axis %d: %s'
                % (axis, self.axis_labels[axis])
            ])
            # add a row for headings
            helper_list.append(['# datapoints'])

            # if the dataset has stat errors
            if self.__query_has_errors[axis]:
                # add a heading for second column
                helper_list[-1].append('stat. err.')
                # if there are also correlations (syst errors)
                if self.__query_has_correlations[axis]:
                    # add a heading for the correlation matrix
                    helper_list[-1].append('correlation coefficients')

            for idx, val in enumerate(data):
                # append a new "row" to the helper list
                helper_list.append([])
                # append the coordinate of the data point
                helper_list[-1].append(format(val, format_string))
                # if the dataset has stat errors
                if self.__query_has_errors[axis]:
                    # append the stat error of the data point
                    helper_list[-1].append(
                        format(stat_errs[idx], format_string)
                    )
                    # if there are also correlations (syst errors)
                    if self.__query_has_correlations[axis]:
                        # go through the columns of the correlation matrix
                        for col in xrange(idx):
                            # append corr. coefficients to the helper list
                            helper_list[-1].append(
                                format(cor_mat[idx, col], format_string)
                            )

            helper_list.append([])  # append an empty list -> blank line
            output_list.append(helper_list)

        # turn the list into a string
        tmp_string = ''
        for row in output_list:
            for entry in row:
                tmp_string += join(entry, delimiter) + '\n'

        return tmp_string

    def write_formatted(self, file_path, format_string=".06e", delimiter='\t'):
        '''
        Writes the dataset to a plain-text file. For details on the format, see
        `get_formatted`_.

        **file_path** : string
            Path of the file object to write. **WARNING**: *overwrites existing
            files*!

        *format_string* : string (optional)
            A format string with which each entry will be rendered. Default is
            ``'.06e'``, which means the numbers are represented in scientific
            notation with six significant digits.

        *delimiter* : string (optional)
            A delimiter used to separate columns in the output.

        '''

        # write the output of self.get_formatted to the file
        with open(file_path, 'w') as my_file:
            my_file.write(self.get_formatted(format_string))
            my_file.close()

    def read_from_file(self, input_file):
        '''
        Reads the `Dataset` object from a file.

        returns : boolean
            ``True`` if the read succeeded, ``False`` if not.
        '''

        try:
            # try to read the lines of the file
            tmp_lines = input_file.readlines()
        # this will fail if a file path string was passed, so alternatively:
        except AttributeError:
            # open the file pointed to by the path
            tmp_file = open(input_file, 'r')
            # and then read the lines of the file
            tmp_lines = tmp_file.readlines()

        # Parse the file
        #################

        tmp_data = []       # append data progressively to this list
        tmp_errors = []     # append error data progressively to this list
        tmp_cormat = []     # temporary storage of the correlation matrix

        tmp_rownumber = 0   # keep track of the current (error matrix) row
        tmp_axis = 0        # keep track of the current axis
        tmp_linenumber = 0  # keep track of the current line being read

        tmp_has_stat_errors = True  # assume statistical errors
        tmp_has_syst_errors = True  # assume correlations

        # don't assume that the file begins with a data block
        tmp_reading_data_block = False

        # go through the lines of the file
        for line in tmp_lines:

            tmp_linenumber += 1                 # update the line number

            if '#' in line:
                line = split(line, '#')[0]      # ignore anything after
                                                # a comment sign (#)

            if (not line) or (line.isspace()):  # if empty line encountered
                # if currenty reading a data block,
                # end reading it and commit data
                if tmp_reading_data_block:

                    # Commit the parsed data to the object
                    #######################################

                    # commit measurement data
                    self.set_data(tmp_axis, tmp_data)

                    if tmp_has_syst_errors:  # if there is a correlation matrix
                        # Turn the lists into a lower triangle matrix
                        tmp_cormat = zero_pad_lower_triangle(tmp_cormat)

                        # Symmetrize: copy the lower triangle to the upper half
                        tmp_cormat = make_symmetric_lower(tmp_cormat)

                        # commit covariance matrix
                        self.set_cov_mat(
                            tmp_axis,
                            cor_to_cov(tmp_cormat, tmp_errors)
                        )

                    # if there are just statistical errors
                    elif tmp_has_stat_errors:
                        # commit covariance matrix
                        self.set_cov_mat(
                            tmp_axis,
                            np.asmatrix(np.diag(tmp_errors)**2)
                        )
                    else:  # if there are no errors
                        self.set_cov_mat(tmp_axis, None)  # unset cov mat

                    # Reset temporary variables
                    #############################

                    tmp_data = []    # append data progressively to this list
                    tmp_errors = []  # append error data progressively to
                    tmp_cormat = []  # temp storage of the correlation matrix
                    tmp_has_stat_errors = True  # assume statistical errors
                    tmp_has_syst_errors = True  # assume correlations
                    tmp_rownumber = 0  # reset row number
                    tmp_axis += 1      # go to next axis
                    tmp_reading_data_block = False  # end data block

            else:  # else, if line is not empty, it must contain data

                if not tmp_reading_data_block:
                    # attest that we are currently reading a data block
                    tmp_reading_data_block = True

                # get the entries on the line as a list (whitespace-delimited)
                tmp_fields = split(line)

                # if there is only one entry,
                # we know it's just the measurement data
                if len(tmp_fields) == 1:
                    if tmp_has_stat_errors:
                        tmp_has_stat_errors = False  # no stat errs for axis
                    if tmp_has_syst_errors:
                        tmp_has_syst_errors = False  # no syst errs for axis

                # first field is the coordinate of the data point
                tmp_data.append(float(tmp_fields[0]))

                if tmp_has_stat_errors:
                    # second field is the error in that coordinate
                    tmp_errors.append(float(tmp_fields[1]))

                # if there are correlations
                if tmp_has_syst_errors:
                    # other fields are correlation coefficients
                    # (add 1.0 on main diagonal)
                    tmp_cormat.append(map(float, tmp_fields[2:]) + [1.0])

                # if there are not enough entries
                # for a valid correlation matrix
                if len(tmp_fields) != tmp_rownumber+2:
                    # attest that there is not a valid correlation matrix
                    tmp_has_syst_errors = False

                # update row number
                tmp_rownumber += 1

        return True<|MERGE_RESOLUTION|>--- conflicted
+++ resolved
@@ -9,14 +9,10 @@
 
 from string import join, split
 
-<<<<<<< HEAD
-from numeric_tools import *  # automatically includes numpy as np
-=======
 import numpy as np
 
 from numeric_tools import cov_to_cor, cor_to_cov, extract_statistical_errors, \
     zero_pad_lower_triangle, make_symmetric_lower
->>>>>>> d704920d
 
 DEBUG_MODE = 1
 NUMBER_OF_AXES = 2
