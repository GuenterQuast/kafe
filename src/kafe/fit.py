'''
.. module:: fit
    :platform: Unix
    :synopsis: This submodule defines a `Fit` object which performs the actual
        fitting given a `Dataset` and a fit function.

.. moduleauthor:: Daniel Savoiu <danielsavoiu@gmail.com>

'''

from minuit import Minuit
from function_tools import outer_product
from copy import copy

import numpy as np
from numeric_tools import cov_to_cor, extract_statistical_errors

from constants import F_SIGNIFICANCE, M_CONFIDENCE_LEVEL
from math import floor, log

from stream import StreamDup
#import sys
#import os


# The default FCN
def chi2(xdata, ydata, cov_mat, fit_function, parameter_values):
    r'''
    A simple :math:`\chi^2` implementation. Calculates :math:`\chi^2` according
    to the formula:

    .. math::

        \chi^2 = \lambda^T C^{-1} \lambda

    Here, :math:`\lambda` is the residual vector :math:`\lambda = \vec{y} -
    \vec{f}(\vec{x})` and :math:`C` is the covariance matrix.

    **xdata** : iterable
        The *x* measurement data

    **ydata** : iterable
        The *y* measurement data

    **cov_mat** : `numpy.matrix`
        The total covariance matrix

    **fit_function** : function
        The fit function :math:`f(x)`

<<<<<<< HEAD
    **param_values** : list/tuple
=======
    **parameter_values** : list/tuple
>>>>>>> d704920d
        The values of the parameters at which :math:`f(x)` should be evaluated.

    '''

<<<<<<< HEAD
    # since the param_values are constants, the
=======
    # since the parameter_values are constants, the
>>>>>>> d704920d
    # fit function is a function of only one
    # variable: `x'. To apply it elementwise using
    # Python's `map' method, make a temporary
    # function where `x' is the only variable:
    def tmp_fit_function(x):
        return fit_function(x, *parameter_values)

    # calculate f(x) for all x in xdata
    fdata = np.asarray(map(tmp_fit_function, xdata))
    # calculate residual vector
    residual = ydata - fdata

<<<<<<< HEAD
    # calculate f(x) for all x in xdata
    fdata = np.asarray(map(tmp_fit_function, xdata))
    # calculate residual vector
    residual = ydata - fdata

=======
>>>>>>> d704920d
    return (residual.T.dot(cov_mat.I).dot(residual))[0, 0]  # return the chi^2


def round_to_significance(value, error, significance=F_SIGNIFICANCE):
    '''
    Rounds the error to the established number of significant digits, then
    rounds the value to the same order of magnitude as the error.

    **value** : float
        value to round to significance

    **error** : float
        uncertainty of the value

    *significance* : int (optional)
        number of significant digits of the error to consider

    '''
    # round error to F_SIGNIFICANCE significant digits
    significant_digits = int(-floor(log(error)/log(10))) + significance - 1
    error = round(error, significant_digits)
    value = round(value, significant_digits)
    return (value, error)


class Fit(object):
    '''
    Object representing a fit. This object references the fitted `Dataset`,
    the fit function and the resulting fit parameters.

    Necessary arguments are a `Dataset` object and a fit function (which should
    be fitted to the `Dataset`). Optionally, an external function `FCN` (whose
    minima should be located to find the best fit) can be specified. If not
    given, the `FCN` function defaults to :math:`\chi^2`.

    **dataset** : `Dataset`
        A `Dataset` object containing all information about the data

    **fit_function** : function
        A user-defined Python function to be fitted to the data. This
        function's first argument must be the independent variable `x`. All
        other arguments *must* be named and have default values given. These
        defaults are used as a starting point for the actual minimization. For
        example, a simple linear function would be defined like:

        >>> def linear_2par(x, slope=1, y_intercept=0):
        ...     return slope * x + y_intercept

        Be aware that choosing sensible initial values for the parameters is
        often crucial for a succesful fit, particularly for functions of many
        parameters.

    *external_fcn* : function (optional)
        An external `FCN` (function to minimize). This function must have the
        following call signature:

<<<<<<< HEAD
        >>> FCN(xdata, ydata, cov_mat, fit_function, param_values)
=======
        >>> FCN(xdata, ydata, cov_mat, fit_function, parameter_values)
>>>>>>> d704920d

        It should return a float. If not specified, the default :math:`\chi^2`
        `FCN` is used. This should be sufficient for most fits.

    *function_label* : :math:`\LaTeX`-formatted string (optional)
        A name/label/short description of the fit function. This appears in the
        legend describing the fitter curve. If omitted, this defaults to the
        function's Python name.

    *function_equation* : :math:`\LaTeX`-formatted string (optional)
        The fit function's equation.
    '''

    def __init__(self, dataset, fit_function, external_fcn=chi2,
<<<<<<< HEAD
                 function_label=None, function_equation=None):
=======
                 function_label=None):
>>>>>>> d704920d
        '''
        Construct a fit.
        '''

        # Initialize instance variables
        ################################

        self.dataset = dataset  #: this Fit instance's child `Dataset`

        #: the fit function used for this `Fit`
        self.fit_function = fit_function

        #: the (external) function to be minimized for this `Fit`
        self.external_fcn = external_fcn

<<<<<<< HEAD
        #: the number of parameters
        self.number_of_parameters = get_function_property(
            self.fit_function,
            'number of parameters'
        )

        #: the current values of the parameters
        self.current_param_values = get_function_property(self.fit_function,
                                                          'parameter defaults')

        # TODO: find sensible starting values for parameter errors
        #: the current uncertainties of the parameters
        self.current_param_errors = [val/1000.0
                                     for val in self.current_param_values]

        #: the names of the parameters
        self.param_names = get_function_property(self.fit_function,
                                                 'parameter names')

        #: :math:`\LaTeX` parameter names
        self.param_names_latex = map(
            lambda tmp_string: r'\verb!'+tmp_string+'!',
            self.param_names
        )

        if function_equation is not None:
            # get the function equation from the arguments
            #: :math:`\LaTeX` function equation
            self.function_equation = function_equation
        else:
            # get the function name and wrap it in LaTeX
            self.function_equation = r'\verb!%s!' \
                % (get_function_property(self.fit_function, 'name'),)

        if function_label is not None:
            # get the function name from the arguments
            #: a label to use in the legend when plotting
            self.function_label = function_label
        else:
            # get the function name and wrap it in LaTeX
            self.function_label = r'\verb!%s!' \
                % (get_function_property(self.fit_function, 'name'),)
=======
        try:
            #: the number of parameters
            self.number_of_parameters = self.fit_function.number_of_parameters
            #: the current values of the parameters
            self.current_parameter_values = \
                self.fit_function.parameter_defaults
            #: the names of the parameters
            self.parameter_names = self.fit_function.parameter_names
            #: :math:`\LaTeX` parameter names
            self.latex_parameter_names = \
                self.fit_function.latex_parameter_names

            self.function_equation = \
                self.fit_function.get_function_equation('latex', 'full')

            if function_label is None:
                # get the function name in LaTeX
                self.function_label = self.fit_function.latex_name
            else:
                # override function label
                self.function_label = function_label

        except AttributeError:
            raise AttributeError("Fit-function object does not have \
                the required properties. Did you maybe forget the \
                `@FitFunction` decorator?")
            ##: the number of parameters
            #self.number_of_parameters = self.fit_function.number_of_parameters
            ##: the current values of the parameters
            #self.current_parameter_values = \
            #    self.fit_function.parameter_defaults
            ##: the names of the parameters
            #self.parameter_names = self.fit_function.parameter_names
            ##: :math:`\LaTeX` parameter names
            #self.latex_parameter_names = \
            #    self.fit_function.latex_parameter_names

            #self.function_equation = \
            #    self.fit_function.get_function_equation('latex', 'full')

            ## get the function name in LaTeX
            #self.function_label = self.fit_function.latex_name

        # TODO: find sensible starting values for parameter errors
        #: the current uncertainties of the parameters
        self.current_parameter_errors = [val/1000.0
                                         for val
                                         in self.current_parameter_values]
>>>>>>> d704920d

        # check if the dataset has any y errors at all
        if self.dataset.has_errors('y'):
            # set the y cov_mat as starting cov_mat for the fit
            # and report if singular matrix
            self.current_cov_mat = self.dataset.get_cov_mat(
                'y',
                fallback_on_singular='report'
            )
            '''the current covariance matrix used for the `Fit`'''
        else:
            # set the identity matrix as starting cov_mat for the fit
            self.current_cov_mat = np.asmatrix(np.eye(self.dataset.get_size()))

        #: this `Fit`'s minimizer (`Minuit`)
        self.minimizer = Minuit(self.number_of_parameters,
<<<<<<< HEAD
                                self.call_external_fcn, self.param_names,
                                self.current_param_values, None)

        # set Minuit's start parameters and parameter errors
        self.minimizer.set_parameter_values(self.current_param_values)
=======
                                self.call_external_fcn, self.parameter_names,
                                self.current_parameter_values, None)

        # set Minuit's start parameters and parameter errors
        self.minimizer.set_parameter_values(self.current_parameter_values)
>>>>>>> d704920d
        self.minimizer.set_parameter_errors()

        # store measurement data locally in Fit object
        #: the `x` coordinates of the data points used for this `Fit`
        self.xdata = self.dataset.get_data('x')
        #: the `y` coordinates of the data points used for this `Fit`
        self.ydata = self.dataset.get_data('y')

        # Define a stream for storing the output
        self.out_stream = StreamDup('fit.log')

        # Do the fit (Should the fit be done in __init__?)
        #self.do_fit()

<<<<<<< HEAD
    def call_external_fcn(self, *param_values):
        '''
        Wrapper for the external `FCN`. Since the actual fit process depends on
        finding the right parameter values and keeping everything else
        constant, we can use the `Dataset` object to pass known, fixed
        information to the external `FCN`, varying only the parameter values.

        **param_values** : sequence of values
=======
    def call_external_fcn(self, *parameter_names):
        '''
        Wrapper for the external `FCN`. Since the actual fit process depends on
        finding the right parameter values and keeping everything else constant
        we can use the `Dataset` object to pass known, fixed information to the
        external `FCN`, varying only the parameter values.

        **parameter_names** : sequence of values
>>>>>>> d704920d
            the parameter values at which `FCN` is to be evaluated

        '''

        return self.external_fcn(self.xdata, self.ydata, self.current_cov_mat,
<<<<<<< HEAD
                                 self.fit_function, param_values)
=======
                                 self.fit_function, parameter_names)
>>>>>>> d704920d

    def get_current_fit_function(self):
        '''
        This method returns a function object corresponding to the fit function
        for the current parameter values. The returned function is a function
        of a single variable.

        returns : function
            A function of a single variable corresponding to the fit function
            at the current parameter values.
        '''

        def current_fit_function(x):
<<<<<<< HEAD
            return self.fit_function(x, *self.current_param_values)
=======
            return self.fit_function(x, *self.current_parameter_values)
>>>>>>> d704920d

        return current_fit_function

    def get_error_matrix(self):
        '''
        This method returns the covariance matrix of the fit parameters which
        is obtained by querying the minimizer object for this `Fit`

        returns : `numpy.matrix`
            The covariance matrix of the parameters.
        '''
        return self.minimizer.get_error_matrix()

    def get_parameter_errors(self, rounding=False):
        '''
        Get the current parameter uncertainties from the minimizer.

        *rounding* : boolean (optional)
            Whether or not to round the returned values to significance.

        returns : tuple
            A tuple of the parameter uncertainties
        '''
        output = []
        for name, value, error in self.minimizer.get_parameter_info():

            if rounding:
                value, error = round_to_significance(value, error)
            output.append(error)

        return tuple(output)

    def get_parameter_values(self, rounding=False):
        '''
        Get the current parameter values from the minimizer.

        *rounding* : boolean (optional)
            Whether or not to round the returned values to significance.

        returns : tuple
            A tuple of the parameter values
        '''

        output = []
        for name, value, error in self.minimizer.get_parameter_info():

            if rounding:
                value, error = round_to_significance(value, error)
            output.append(value)

        return tuple(output)

    def do_fit(self, quiet=False, verbose=False):
        '''
        Runs the fit algorithm for this `Fit` object.

        First, the `Dataset` is fitted considering only uncertainties in the
        `y` direction. If the `Dataset` has no uncertainties in the `y`
        direction, they are assumed to be equal to 1.0 for this preliminary
        fit, as there is no better information available.

        Next, the fit errors in the `x` direction (if they exist) are taken
        into account by projecting the covariance matrix for the `x` errors
        onto the `y` covariance matrix. This is done by taking the first
        derivative of the fit function in each point and "projecting" the `x`
        error onto the resulting tangent to the curve.

        This last step is repeater until the change in the error matrix caused
        by the projection becomes negligible.

        *quiet* : boolean (optional)
            Set to ``True`` if no output should be printed.

        *verbose* : boolean (optional)
            Set to ``True`` if more output should be printed.
        '''

        # insert timestamp
        self.out_stream.write_timestamp('Fit from')

        if not quiet:
            print >>self.out_stream, "###########"
            print >>self.out_stream, "# Dataset #"
            print >>self.out_stream, "###########"
            print >>self.out_stream, ''
            print >>self.out_stream, self.dataset.get_formatted()

            print >>self.out_stream, "################"
            print >>self.out_stream, "# Fit function #"
            print >>self.out_stream, "################"
            print >>self.out_stream, ''
<<<<<<< HEAD
            print >>self.out_stream, get_function_property(self.fit_function,
                                                           'name')
=======
            print >>self.out_stream, self.fit_function.get_function_equation(
                'ascii',
                'full'
            )
>>>>>>> d704920d
            print >>self.out_stream, ''

        initial_iterations = 2
        max_x_iterations = 12

        iter_nr = 0
        while iter_nr < initial_iterations:
            self.fit_one_iteration(verbose)
            iter_nr += 1

        # if the dataset has x errors, project onto the current error matrix
        if self.dataset.has_errors('x'):

            iter_nr = 0
            while iter_nr < max_x_iterations:
                old_matrix = copy(self.current_cov_mat)

                self.project_x_covariance_matrix()
                self.fit_one_iteration(verbose)

                new_matrix = self.current_cov_mat

                # if the matrix has not changed in this iteration
                if np.allclose(old_matrix, new_matrix, atol=1e-10, rtol=1e-8):
                    break   # interrupt iteration

                iter_nr += 1

        if not quiet:
            self.print_fit_results()
            self.print_rounded_fit_parameters()
            self.print_fit_details()

    def fit_one_iteration(self, verbose=False):
        '''
        Instructs the minimizer to do a minimization.
        '''

        self.minimizer.minimize()
<<<<<<< HEAD
        self.current_param_values = self.minimizer.get_parameter_values()
        self.current_param_errors = self.minimizer.get_parameter_errors()
=======
        self.current_parameter_values = self.minimizer.get_parameter_values()
        self.current_parameter_errors = self.minimizer.get_parameter_errors()
>>>>>>> d704920d

        #par_cov_mat = self.get_error_matrix()

    def project_x_covariance_matrix(self):
        r'''
        Project the `x` errors from the `x` covariance matrix onto the total
        matrix.

        This is done elementwise, according to the formula:

        .. math ::

            C_{\text{tot}, ij} = C_{y, ij} + C_{x, ij}
            \frac{\partial f}{\partial x_i}  \frac{\partial f}{\partial x_j}
        '''
<<<<<<< HEAD
        # use 1/100th of the smallest parameter error as spacing for df/dp
=======
         # use 1/100th of the smallest parameter error as spacing for df/dp
>>>>>>> d704920d
        derivative_spacing = 0.01 * np.sqrt(
            min(
                np.diag(self.get_error_matrix())
            )
        )

        proj_xcov_mat = np.asarray(self.dataset.get_cov_mat('x')) * \
            outer_product(
<<<<<<< HEAD
                derive_by_x(self.fit_function, self.dataset.get_data('x'),
                            self.current_param_values, derivative_spacing)
=======
                self.fit_function.derive_by_x(self.dataset.get_data('x'),
                                              derivative_spacing,
                                              self.current_parameter_values
                                              )
>>>>>>> d704920d
            )

        self.current_cov_mat = self.dataset.get_cov_mat('y') + \
            np.asmatrix(proj_xcov_mat)

<<<<<<< HEAD
=======
        ##print self.current_cov_mat

>>>>>>> d704920d
    # Output functions
    ###################

    def print_rounded_fit_parameters(self):
        '''prints the fit parameters'''

        print >>self.out_stream, "########################"
        print >>self.out_stream, "# Final fit parameters #"
        print >>self.out_stream, "########################"
        print >>self.out_stream, ''

        for name, value, error in self.minimizer.get_parameter_info():

            tmp_rounded = round_to_significance(value, error, F_SIGNIFICANCE)

            print >>self.out_stream, "%s = %g +- %g" % (name, tmp_rounded[0],
                                                        tmp_rounded[1])

        print >>self.out_stream, ''

    def print_fit_details(self):
        '''prints some fit goodness details'''

        chi2prob = self.minimizer.get_chi2_probability(
            self.dataset.get_size() - self.number_of_parameters
        )
        if chi2prob < M_CONFIDENCE_LEVEL:
            hypothesis_status = 'rejected (CL %d%s)' \
                % (int(M_CONFIDENCE_LEVEL*100), '%')
        else:
            hypothesis_status = 'accepted (CL %d%s)' \
                % (int(M_CONFIDENCE_LEVEL*100), '%')

        print >>self.out_stream, '###############'
        print >>self.out_stream, "# Fit details #"
        print >>self.out_stream, "###############"
        print >>self.out_stream, ''
        print >>self.out_stream, 'FCN     ', \
            self.minimizer.get_fit_info('fcn')
        print >>self.out_stream, 'FCN/ndf ', \
            self.minimizer.get_fit_info('fcn')/(
                self.dataset.get_size() - self.number_of_parameters
            )
        print >>self.out_stream, 'EdM     ', \
            self.minimizer.get_fit_info('edm')
        print >>self.out_stream, 'UP      ', \
            self.minimizer.get_fit_info('err_def')
        print >>self.out_stream, 'STA     ', \
            self.minimizer.get_fit_info('status_code')
        print >>self.out_stream, ''
        print >>self.out_stream, 'chi2prob', chi2prob
        print >>self.out_stream, 'H0      ', hypothesis_status
        print >>self.out_stream, ''

    def print_fit_results(self):
        '''prints fit results'''

        print >>self.out_stream, '##############'
        print >>self.out_stream, '# Fit result #'
        print >>self.out_stream, '##############'
        print >>self.out_stream, ''

        par_cov_mat = self.get_error_matrix()
        par_err = extract_statistical_errors(par_cov_mat)
        par_cor_mat = cov_to_cor(par_cov_mat)

<<<<<<< HEAD
        for par_nr, par_val in enumerate(self.current_param_values):
            print >>self.out_stream, '# '+self.param_names[par_nr]
=======
        for par_nr, par_val in enumerate(self.current_parameter_values):
            print >>self.out_stream, '# '+self.parameter_names[par_nr]
>>>>>>> d704920d
            print >>self.out_stream, '# value        stat. err.    ',
            if par_nr > 0:
                print >>self.out_stream, 'correlations'
            else:
                print >>self.out_stream, ''
            print >>self.out_stream, format(par_val, '.06e')+'  ',
            print >>self.out_stream, format(par_err[par_nr], '.06e')+'  ',
            if par_nr > 0:
                for i in xrange(par_nr):
                    print >>self.out_stream, format(par_cor_mat[par_nr, i],
                                                    '.06e')+'  ',

            print >>self.out_stream, ''
            print >>self.out_stream, ''<|MERGE_RESOLUTION|>--- conflicted
+++ resolved
@@ -48,20 +48,12 @@
     **fit_function** : function
         The fit function :math:`f(x)`
 
-<<<<<<< HEAD
-    **param_values** : list/tuple
-=======
     **parameter_values** : list/tuple
->>>>>>> d704920d
         The values of the parameters at which :math:`f(x)` should be evaluated.
 
     '''
 
-<<<<<<< HEAD
-    # since the param_values are constants, the
-=======
     # since the parameter_values are constants, the
->>>>>>> d704920d
     # fit function is a function of only one
     # variable: `x'. To apply it elementwise using
     # Python's `map' method, make a temporary
@@ -74,14 +66,6 @@
     # calculate residual vector
     residual = ydata - fdata
 
-<<<<<<< HEAD
-    # calculate f(x) for all x in xdata
-    fdata = np.asarray(map(tmp_fit_function, xdata))
-    # calculate residual vector
-    residual = ydata - fdata
-
-=======
->>>>>>> d704920d
     return (residual.T.dot(cov_mat.I).dot(residual))[0, 0]  # return the chi^2
 
 
@@ -138,11 +122,7 @@
         An external `FCN` (function to minimize). This function must have the
         following call signature:
 
-<<<<<<< HEAD
-        >>> FCN(xdata, ydata, cov_mat, fit_function, param_values)
-=======
         >>> FCN(xdata, ydata, cov_mat, fit_function, parameter_values)
->>>>>>> d704920d
 
         It should return a float. If not specified, the default :math:`\chi^2`
         `FCN` is used. This should be sufficient for most fits.
@@ -157,11 +137,7 @@
     '''
 
     def __init__(self, dataset, fit_function, external_fcn=chi2,
-<<<<<<< HEAD
-                 function_label=None, function_equation=None):
-=======
                  function_label=None):
->>>>>>> d704920d
         '''
         Construct a fit.
         '''
@@ -177,50 +153,6 @@
         #: the (external) function to be minimized for this `Fit`
         self.external_fcn = external_fcn
 
-<<<<<<< HEAD
-        #: the number of parameters
-        self.number_of_parameters = get_function_property(
-            self.fit_function,
-            'number of parameters'
-        )
-
-        #: the current values of the parameters
-        self.current_param_values = get_function_property(self.fit_function,
-                                                          'parameter defaults')
-
-        # TODO: find sensible starting values for parameter errors
-        #: the current uncertainties of the parameters
-        self.current_param_errors = [val/1000.0
-                                     for val in self.current_param_values]
-
-        #: the names of the parameters
-        self.param_names = get_function_property(self.fit_function,
-                                                 'parameter names')
-
-        #: :math:`\LaTeX` parameter names
-        self.param_names_latex = map(
-            lambda tmp_string: r'\verb!'+tmp_string+'!',
-            self.param_names
-        )
-
-        if function_equation is not None:
-            # get the function equation from the arguments
-            #: :math:`\LaTeX` function equation
-            self.function_equation = function_equation
-        else:
-            # get the function name and wrap it in LaTeX
-            self.function_equation = r'\verb!%s!' \
-                % (get_function_property(self.fit_function, 'name'),)
-
-        if function_label is not None:
-            # get the function name from the arguments
-            #: a label to use in the legend when plotting
-            self.function_label = function_label
-        else:
-            # get the function name and wrap it in LaTeX
-            self.function_label = r'\verb!%s!' \
-                % (get_function_property(self.fit_function, 'name'),)
-=======
         try:
             #: the number of parameters
             self.number_of_parameters = self.fit_function.number_of_parameters
@@ -269,7 +201,6 @@
         self.current_parameter_errors = [val/1000.0
                                          for val
                                          in self.current_parameter_values]
->>>>>>> d704920d
 
         # check if the dataset has any y errors at all
         if self.dataset.has_errors('y'):
@@ -286,19 +217,11 @@
 
         #: this `Fit`'s minimizer (`Minuit`)
         self.minimizer = Minuit(self.number_of_parameters,
-<<<<<<< HEAD
-                                self.call_external_fcn, self.param_names,
-                                self.current_param_values, None)
-
-        # set Minuit's start parameters and parameter errors
-        self.minimizer.set_parameter_values(self.current_param_values)
-=======
                                 self.call_external_fcn, self.parameter_names,
                                 self.current_parameter_values, None)
 
         # set Minuit's start parameters and parameter errors
         self.minimizer.set_parameter_values(self.current_parameter_values)
->>>>>>> d704920d
         self.minimizer.set_parameter_errors()
 
         # store measurement data locally in Fit object
@@ -313,16 +236,6 @@
         # Do the fit (Should the fit be done in __init__?)
         #self.do_fit()
 
-<<<<<<< HEAD
-    def call_external_fcn(self, *param_values):
-        '''
-        Wrapper for the external `FCN`. Since the actual fit process depends on
-        finding the right parameter values and keeping everything else
-        constant, we can use the `Dataset` object to pass known, fixed
-        information to the external `FCN`, varying only the parameter values.
-
-        **param_values** : sequence of values
-=======
     def call_external_fcn(self, *parameter_names):
         '''
         Wrapper for the external `FCN`. Since the actual fit process depends on
@@ -331,17 +244,12 @@
         external `FCN`, varying only the parameter values.
 
         **parameter_names** : sequence of values
->>>>>>> d704920d
             the parameter values at which `FCN` is to be evaluated
 
         '''
 
         return self.external_fcn(self.xdata, self.ydata, self.current_cov_mat,
-<<<<<<< HEAD
-                                 self.fit_function, param_values)
-=======
                                  self.fit_function, parameter_names)
->>>>>>> d704920d
 
     def get_current_fit_function(self):
         '''
@@ -355,11 +263,7 @@
         '''
 
         def current_fit_function(x):
-<<<<<<< HEAD
-            return self.fit_function(x, *self.current_param_values)
-=======
             return self.fit_function(x, *self.current_parameter_values)
->>>>>>> d704920d
 
         return current_fit_function
 
@@ -451,15 +355,10 @@
             print >>self.out_stream, "# Fit function #"
             print >>self.out_stream, "################"
             print >>self.out_stream, ''
-<<<<<<< HEAD
-            print >>self.out_stream, get_function_property(self.fit_function,
-                                                           'name')
-=======
             print >>self.out_stream, self.fit_function.get_function_equation(
                 'ascii',
                 'full'
             )
->>>>>>> d704920d
             print >>self.out_stream, ''
 
         initial_iterations = 2
@@ -499,13 +398,8 @@
         '''
 
         self.minimizer.minimize()
-<<<<<<< HEAD
-        self.current_param_values = self.minimizer.get_parameter_values()
-        self.current_param_errors = self.minimizer.get_parameter_errors()
-=======
         self.current_parameter_values = self.minimizer.get_parameter_values()
         self.current_parameter_errors = self.minimizer.get_parameter_errors()
->>>>>>> d704920d
 
         #par_cov_mat = self.get_error_matrix()
 
@@ -521,11 +415,7 @@
             C_{\text{tot}, ij} = C_{y, ij} + C_{x, ij}
             \frac{\partial f}{\partial x_i}  \frac{\partial f}{\partial x_j}
         '''
-<<<<<<< HEAD
-        # use 1/100th of the smallest parameter error as spacing for df/dp
-=======
          # use 1/100th of the smallest parameter error as spacing for df/dp
->>>>>>> d704920d
         derivative_spacing = 0.01 * np.sqrt(
             min(
                 np.diag(self.get_error_matrix())
@@ -534,25 +424,17 @@
 
         proj_xcov_mat = np.asarray(self.dataset.get_cov_mat('x')) * \
             outer_product(
-<<<<<<< HEAD
-                derive_by_x(self.fit_function, self.dataset.get_data('x'),
-                            self.current_param_values, derivative_spacing)
-=======
                 self.fit_function.derive_by_x(self.dataset.get_data('x'),
                                               derivative_spacing,
                                               self.current_parameter_values
                                               )
->>>>>>> d704920d
             )
 
         self.current_cov_mat = self.dataset.get_cov_mat('y') + \
             np.asmatrix(proj_xcov_mat)
 
-<<<<<<< HEAD
-=======
         ##print self.current_cov_mat
 
->>>>>>> d704920d
     # Output functions
     ###################
 
@@ -619,13 +501,8 @@
         par_err = extract_statistical_errors(par_cov_mat)
         par_cor_mat = cov_to_cor(par_cov_mat)
 
-<<<<<<< HEAD
-        for par_nr, par_val in enumerate(self.current_param_values):
-            print >>self.out_stream, '# '+self.param_names[par_nr]
-=======
         for par_nr, par_val in enumerate(self.current_parameter_values):
             print >>self.out_stream, '# '+self.parameter_names[par_nr]
->>>>>>> d704920d
             print >>self.out_stream, '# value        stat. err.    ',
             if par_nr > 0:
                 print >>self.out_stream, 'correlations'
